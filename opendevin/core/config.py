import argparse
import os
import pathlib
import platform
import uuid
from dataclasses import dataclass, field, fields, is_dataclass
from enum import Enum
from types import UnionType
from typing import Any, Callable, ClassVar, MutableMapping, get_args, get_origin

import toml
from dotenv import load_dotenv

from opendevin.core import logger
from opendevin.core.utils import Singleton

load_dotenv()


LLM_SENSITIVE_FIELDS = ['api_key', 'aws_access_key_id', 'aws_secret_access_key']


@dataclass
class LLMConfig:
    """Configuration for the LLM model.

    Attributes:
        model: The model to use.
        api_key: The API key to use.
        base_url: The base URL for the API. This is necessary for local LLMs. It is also used for Azure embeddings.
        api_version: The version of the API.
        embedding_model: The embedding model to use.
        embedding_base_url: The base URL for the embedding API.
        embedding_deployment_name: The name of the deployment for the embedding API. This is used for Azure OpenAI.
        aws_access_key_id: The AWS access key ID.
        aws_secret_access_key: The AWS secret access key.
        aws_region_name: The AWS region name.
        num_retries: The number of retries to attempt.
        retry_multiplier: The multiplier for the exponential backoff.
        retry_min_wait: The minimum time to wait between retries, in seconds. This is exponential backoff minimum. For models with very low limits, this can be set to 15-20.
        retry_max_wait: The maximum time to wait between retries, in seconds. This is exponential backoff maximum.
        timeout: The timeout for the API.
        max_message_chars: The approximate max number of characters in the content of an event included in the prompt to the LLM. Larger observations are truncated.
        temperature: The temperature for the API.
        top_p: The top p for the API.
        custom_llm_provider: The custom LLM provider to use. This is undocumented in opendevin, and normally not used. It is documented on the litellm side.
        max_input_tokens: The maximum number of input tokens. Note that this is currently unused, and the value at runtime is actually the total tokens in OpenAI (e.g. 128,000 tokens for GPT-4).
        max_output_tokens: The maximum number of output tokens. This is sent to the LLM.
        input_cost_per_token: The cost per input token. This will available in logs for the user to check.
        output_cost_per_token: The cost per output token. This will available in logs for the user to check.
        ollama_base_url: The base URL for the OLLAMA API.
<<<<<<< HEAD
        stop_requested_callback: a callback for the frontend, default None.
=======
        drop_params: Drop any unmapped (unsupported) params without causing an exception.
>>>>>>> d50a8447
    """

    model: str = 'gpt-4o'
    api_key: str | None = None
    base_url: str | None = None
    api_version: str | None = None
    embedding_model: str = 'local'
    embedding_base_url: str | None = None
    embedding_deployment_name: str | None = None
    aws_access_key_id: str | None = None
    aws_secret_access_key: str | None = None
    aws_region_name: str | None = None
    num_retries: int = 10
    retry_multiplier: float = 2
    retry_min_wait: int = 3
    retry_max_wait: int = 300
    timeout: int | None = None
    max_message_chars: int = 10_000  # maximum number of characters in an observation's content when sent to the llm
    temperature: float = 0
    top_p: float = 0.5
    custom_llm_provider: str | None = None
    max_input_tokens: int | None = None
    max_output_tokens: int | None = None
    input_cost_per_token: float | None = None
    output_cost_per_token: float | None = None
    ollama_base_url: str | None = None
<<<<<<< HEAD
    stop_requested_callback: Callable | None = None
=======
    drop_params: bool | None = None
>>>>>>> d50a8447

    def defaults_to_dict(self) -> dict:
        """Serialize fields to a dict for the frontend, including type hints, defaults, and whether it's optional."""
        result = {}
        for f in fields(self):
            result[f.name] = get_field_info(f)
        return result

    def __str__(self):
        attr_str = []
        for f in fields(self):
            attr_name = f.name
            attr_value = getattr(self, f.name)

            if attr_name in LLM_SENSITIVE_FIELDS:
                attr_value = '******' if attr_value else None

            attr_str.append(f'{attr_name}={repr(attr_value)}')

        return f"LLMConfig({', '.join(attr_str)})"

    def __repr__(self):
        return self.__str__()

    def to_safe_dict(self):
        """Return a dict with the sensitive fields replaced with ******."""
        ret = self.__dict__.copy()
        for k, v in ret.items():
            if k in LLM_SENSITIVE_FIELDS:
                ret[k] = '******' if v else None
        return ret


@dataclass
class AgentConfig:
    """Configuration for the agent.

    Attributes:
        memory_enabled: Whether long-term memory (embeddings) is enabled.
        memory_max_threads: The maximum number of threads indexing at the same time for embeddings.
        llm_config: The name of the llm config to use. If specified, this will override global llm config.
    """

    memory_enabled: bool = False
    memory_max_threads: int = 2
    llm_config: str | None = None

    def defaults_to_dict(self) -> dict:
        """Serialize fields to a dict for the frontend, including type hints, defaults, and whether it's optional."""
        result = {}
        for f in fields(self):
            result[f.name] = get_field_info(f)
        return result


@dataclass
class SandboxConfig(metaclass=Singleton):
    """Configuration for the sandbox.

    Attributes:
        box_type: The type of sandbox to use. Options are: ssh, e2b, local.
        container_image: The container image to use for the sandbox.
        user_id: The user ID for the sandbox.
        timeout: The timeout for the sandbox.
        enable_auto_lint: Whether to enable auto-lint.
        use_host_network: Whether to use the host network.
        initialize_plugins: Whether to initialize plugins.
        update_source_code: Whether to update the source code in the EventStreamRuntime.
            Used for development of EventStreamRuntime.
    """

    env: dict = field(default_factory=dict)
    box_type: str = 'ssh'
    container_image: str = 'ghcr.io/opendevin/sandbox' + (
        f':{os.getenv("OPEN_DEVIN_BUILD_VERSION")}'
        if os.getenv('OPEN_DEVIN_BUILD_VERSION')
        else ':main'
    )
    user_id: int = os.getuid() if hasattr(os, 'getuid') else 1000
    timeout: int = 120
    enable_auto_lint: bool = (
        False  # once enabled, OpenDevin would lint files after editing
    )
    use_host_network: bool = False
    initialize_plugins: bool = True
    update_source_code: bool = False

    def defaults_to_dict(self) -> dict:
        """Serialize fields to a dict for the frontend, including type hints, defaults, and whether it's optional."""
        _dict = {}
        for f in fields(self):
            _dict[f.name] = get_field_info(f)
        return _dict

    def __str__(self):
        attr_str = []
        for f in fields(self):
            attr_name = f.name
            attr_value = getattr(self, f.name)

            attr_str.append(f'{attr_name}={repr(attr_value)}')

        return f"SandboxConfig({', '.join(attr_str)})"

    def __repr__(self):
        return self.__str__()


class UndefinedString(str, Enum):
    UNDEFINED = 'UNDEFINED'


@dataclass
class AppConfig(metaclass=Singleton):
    """Configuration for the app.

    Attributes:
        llms: A dictionary of name -> LLM configuration. Default config is under 'llm' key.
        agents: A dictionary of name -> Agent configuration. Default config is under 'agent' key.
        default_agent: The name of the default agent to use.
        sandbox: The sandbox configuration.
        runtime: The runtime environment.
        file_store: The file store to use.
        file_store_path: The path to the file store.
        workspace_base: The base path for the workspace. Defaults to ./workspace as an absolute path.
        workspace_mount_path: The path to mount the workspace. This is set to the workspace base by default.
        workspace_mount_path_in_sandbox: The path to mount the workspace in the sandbox. Defaults to /workspace.
        workspace_mount_rewrite: The path to rewrite the workspace mount path to.
        cache_dir: The path to the cache directory. Defaults to /tmp/cache.
        run_as_devin: Whether to run as devin.
        max_iterations: The maximum number of iterations.
        max_budget_per_task: The maximum budget allowed per task, beyond which the agent will stop.
        e2b_api_key: The E2B API key.
        ssh_hostname: The SSH hostname.
        disable_color: Whether to disable color. For terminals that don't support color.
        debug: Whether to enable debugging.
        enable_cli_session: Whether to enable saving and restoring the session when run from CLI.
        file_uploads_max_file_size_mb: Maximum file size for uploads in megabytes. 0 means no limit.
        file_uploads_restrict_file_types: Whether to restrict file types for file uploads. Defaults to False.
        file_uploads_allowed_extensions: List of allowed file extensions for uploads. ['.*'] means all extensions are allowed.
    """

    llms: dict[str, LLMConfig] = field(default_factory=dict)
    agents: dict = field(default_factory=dict)
    default_agent: str = 'CodeActAgent'
    sandbox: SandboxConfig = field(default_factory=SandboxConfig)
    runtime: str = 'server'
    file_store: str = 'memory'
    file_store_path: str = '/tmp/file_store'
    workspace_base: str = os.path.join(os.getcwd(), 'workspace')
    workspace_mount_path: str = (
        UndefinedString.UNDEFINED  # this path should always be set when config is fully loaded
    )
    workspace_mount_path_in_sandbox: str = '/workspace'
    workspace_mount_rewrite: str | None = None
    cache_dir: str = '/tmp/cache'
    run_as_devin: bool = True
    confirmation_mode: bool = False
    max_iterations: int = 100
    max_budget_per_task: float | None = None
    e2b_api_key: str = ''
    use_host_network: bool | None = True
    ssh_hostname: str = 'localhost'
    disable_color: bool = False
    persist_sandbox: bool = False
    ssh_port: int = 63710
    ssh_password: str | None = None
    jwt_secret: str = uuid.uuid4().hex
    debug: bool = False
    enable_cli_session: bool = False
    file_uploads_max_file_size_mb: int = 0
    file_uploads_restrict_file_types: bool = False
    file_uploads_allowed_extensions: list[str] = field(default_factory=lambda: ['.*'])

    defaults_dict: ClassVar[dict] = {}

    def get_llm_config(self, name='llm') -> LLMConfig:
        """Llm is the name for default config (for backward compatibility prior to 0.8)"""
        if name in self.llms:
            return self.llms[name]
        if name is not None and name != 'llm':
            logger.opendevin_logger.warning(
                f'llm config group {name} not found, using default config'
            )
        if 'llm' not in self.llms:
            self.llms['llm'] = LLMConfig()
        return self.llms['llm']

    def set_llm_config(self, value: LLMConfig, name='llm'):
        self.llms[name] = value

    def get_agent_config(self, name='agent') -> AgentConfig:
        """Agent is the name for default config (for backward compability prior to 0.8)"""
        if name in self.agents:
            return self.agents[name]
        if 'agent' not in self.agents:
            self.agents['agent'] = AgentConfig()
        return self.agents['agent']

    def set_agent_config(self, value: AgentConfig, name='agent'):
        self.agents[name] = value

    def get_agent_to_llm_config_map(self) -> dict[str, LLMConfig]:
        """Get a map of agent names to llm configs."""
        return {name: self.get_llm_config_from_agent(name) for name in self.agents}

    def get_llm_config_from_agent(self, name='agent') -> LLMConfig:
        agent_config: AgentConfig = self.get_agent_config(name)
        llm_config_name = agent_config.llm_config
        return self.get_llm_config(llm_config_name)

    def __post_init__(self):
        """Post-initialization hook, called when the instance is created with only default values."""
        AppConfig.defaults_dict = self.defaults_to_dict()

    def defaults_to_dict(self) -> dict:
        """Serialize fields to a dict for the frontend, including type hints, defaults, and whether it's optional."""
        result = {}
        for f in fields(self):
            field_value = getattr(self, f.name)

            # dataclasses compute their defaults themselves
            if is_dataclass(type(field_value)):
                result[f.name] = field_value.defaults_to_dict()
            else:
                result[f.name] = get_field_info(f)
        return result

    def __str__(self):
        attr_str = []
        for f in fields(self):
            attr_name = f.name
            attr_value = getattr(self, f.name)

            if attr_name in [
                'e2b_api_key',
                'github_token',
                'jwt_secret',
                'ssh_password',
            ]:
                attr_value = '******' if attr_value else None

            attr_str.append(f'{attr_name}={repr(attr_value)}')

        return f"AppConfig({', '.join(attr_str)}"

    def __repr__(self):
        return self.__str__()


def get_field_info(f):
    """Extract information about a dataclass field: type, optional, and default.

    Args:
        f: The field to extract information from.

    Returns: A dict with the field's type, whether it's optional, and its default value.
    """
    field_type = f.type
    optional = False

    # for types like str | None, find the non-None type and set optional to True
    # this is useful for the frontend to know if a field is optional
    # and to show the correct type in the UI
    # Note: this only works for UnionTypes with None as one of the types
    if get_origin(field_type) is UnionType:
        types = get_args(field_type)
        non_none_arg = next((t for t in types if t is not type(None)), None)
        if non_none_arg is not None:
            field_type = non_none_arg
            optional = True

    # type name in a pretty format
    type_name = (
        field_type.__name__ if hasattr(field_type, '__name__') else str(field_type)
    )

    # default is always present
    default = f.default

    # return a schema with the useful info for frontend
    return {'type': type_name.lower(), 'optional': optional, 'default': default}


def load_from_env(cfg: AppConfig, env_or_toml_dict: dict | MutableMapping[str, str]):
    """Reads the env-style vars and sets config attributes based on env vars or a config.toml dict.
    Compatibility with vars like LLM_BASE_URL, AGENT_MEMORY_ENABLED, SANDBOX_TIMEOUT and others.

    Args:
        cfg: The AppConfig object to set attributes on.
        env_or_toml_dict: The environment variables or a config.toml dict.
    """

    def get_optional_type(union_type: UnionType) -> Any:
        """Returns the non-None type from a Union."""
        types = get_args(union_type)
        return next((t for t in types if t is not type(None)), None)

    # helper function to set attributes based on env vars
    def set_attr_from_env(sub_config: Any, prefix=''):
        """Set attributes of a config dataclass based on environment variables."""
        for field_name, field_type in sub_config.__annotations__.items():
            # compute the expected env var name from the prefix and field name
            # e.g. LLM_BASE_URL
            env_var_name = (prefix + field_name).upper()

            if is_dataclass(field_type):
                # nested dataclass
                nested_sub_config = getattr(sub_config, field_name)
                set_attr_from_env(nested_sub_config, prefix=field_name + '_')
            elif env_var_name in env_or_toml_dict:
                # convert the env var to the correct type and set it
                value = env_or_toml_dict[env_var_name]
                try:
                    # if it's an optional type, get the non-None type
                    if get_origin(field_type) is UnionType:
                        field_type = get_optional_type(field_type)

                    # Attempt to cast the env var to type hinted in the dataclass
                    if field_type is bool:
                        cast_value = str(value).lower() in ['true', '1']
                    else:
                        cast_value = field_type(value)
                    setattr(sub_config, field_name, cast_value)
                except (ValueError, TypeError):
                    logger.opendevin_logger.error(
                        f'Error setting env var {env_var_name}={value}: check that the value is of the right type'
                    )

    if 'SANDBOX_TYPE' in env_or_toml_dict:
        logger.opendevin_logger.error(
            'SANDBOX_TYPE is deprecated. Please use SANDBOX_BOX_TYPE instead.'
        )
        env_or_toml_dict['SANDBOX_BOX_TYPE'] = env_or_toml_dict.pop('SANDBOX_TYPE')
    # Start processing from the root of the config object
    set_attr_from_env(cfg)

    # load default LLM config from env
    default_llm_config = cfg.get_llm_config()
    set_attr_from_env(default_llm_config, 'LLM_')
    # load default agent config from env
    default_agent_config = cfg.get_agent_config()
    set_attr_from_env(default_agent_config, 'AGENT_')


def load_from_toml(cfg: AppConfig, toml_file: str = 'config.toml'):
    """Load the config from the toml file. Supports both styles of config vars.

    Args:
        cfg: The AppConfig object to update attributes of.
        toml_file: The path to the toml file. Defaults to 'config.toml'.
    """
    if not os.path.isfile(toml_file):
        logger.opendevin_logger.info(
            f'Config file {toml_file} does not exist, skipped.'
        )
        return
    # try to read the config.toml file into the config object
    try:
        with open(toml_file, 'r', encoding='utf-8') as toml_contents:
            toml_config = toml.load(toml_contents)
    except UnicodeDecodeError:
        # Fallback to system default encoding if UTF-8 fails
        with open(toml_file, 'r') as toml_contents:
            toml_config = toml.load(toml_contents)
    except toml.TomlDecodeError as e:
        logger.opendevin_logger.warning(
            f'Cannot parse config from toml, toml values have not been applied.\nError: {e}',
            exc_info=False,
        )
        # Clear sensitive information when TOML is invalid
        cfg.e2b_api_key = ''
        cfg.jwt_secret = ''
        cfg.ssh_password = None
        return

    # if there was an exception or core is not in the toml, try to use the old-style toml
    if 'core' not in toml_config:
        # re-use the env loader to set the config from env-style vars
        load_from_env(cfg, toml_config)
        return

    core_config = toml_config['core']

    # load llm configs and agent configs
    for key, value in toml_config.items():
        if isinstance(value, dict):
            try:
                if key is not None and key.lower() == 'agent':
                    logger.opendevin_logger.info(
                        'Attempt to load default agent config from config toml'
                    )
                    non_dict_fields = {
                        k: v for k, v in value.items() if not isinstance(v, dict)
                    }
                    agent_config = AgentConfig(**non_dict_fields)
                    cfg.set_agent_config(agent_config, 'agent')
                    for nested_key, nested_value in value.items():
                        if isinstance(nested_value, dict):
                            logger.opendevin_logger.info(
                                f'Attempt to load group {nested_key} from config toml as agent config'
                            )
                            agent_config = AgentConfig(**nested_value)
                            cfg.set_agent_config(agent_config, nested_key)
                if key is not None and key.lower() == 'llm':
                    logger.opendevin_logger.info(
                        'Attempt to load default LLM config from config toml'
                    )
                    non_dict_fields = {
                        k: v for k, v in value.items() if not isinstance(v, dict)
                    }
                    llm_config = LLMConfig(**non_dict_fields)
                    cfg.set_llm_config(llm_config, 'llm')
                    for nested_key, nested_value in value.items():
                        if isinstance(nested_value, dict):
                            logger.opendevin_logger.info(
                                f'Attempt to load group {nested_key} from config toml as llm config'
                            )
                            llm_config = LLMConfig(**nested_value)
                            cfg.set_llm_config(llm_config, nested_key)
            except (TypeError, KeyError) as e:
                logger.opendevin_logger.warning(
                    f'Cannot parse config from toml, toml values have not been applied.\n Error: {e}',
                    exc_info=False,
                )

    try:
        # set sandbox config from the toml file
        sandbox_config = cfg.sandbox

        # migrate old sandbox configs from [core] section to sandbox config
        keys_to_migrate = [key for key in core_config if key.startswith('sandbox_')]
        for key in keys_to_migrate:
            new_key = key.replace('sandbox_', '')
            if new_key == 'type':
                new_key = 'box_type'
            if new_key in sandbox_config.__annotations__:
                # read the key in sandbox and remove it from core
                setattr(sandbox_config, new_key, core_config.pop(key))
            else:
                logger.opendevin_logger.warning(f'Unknown sandbox config: {key}')

        # the new style values override the old style values
        if 'sandbox' in toml_config:
            sandbox_config = SandboxConfig(**toml_config['sandbox'])

        # update the config object with the new values
        AppConfig(sandbox=sandbox_config, **core_config)
    except (TypeError, KeyError) as e:
        logger.opendevin_logger.warning(
            f'Cannot parse config from toml, toml values have not been applied.\nError: {e}',
            exc_info=False,
        )


def finalize_config(cfg: AppConfig):
    """More tweaks to the config after it's been loaded."""
    # Set workspace_mount_path if not set by the user
    if cfg.workspace_mount_path is UndefinedString.UNDEFINED:
        cfg.workspace_mount_path = os.path.abspath(cfg.workspace_base)
    cfg.workspace_base = os.path.abspath(cfg.workspace_base)

    # In local there is no sandbox, the workspace will have the same pwd as the host
    if cfg.sandbox.box_type == 'local':
        cfg.workspace_mount_path_in_sandbox = cfg.workspace_mount_path

    if cfg.workspace_mount_rewrite:  # and not config.workspace_mount_path:
        base = cfg.workspace_base or os.getcwd()
        parts = cfg.workspace_mount_rewrite.split(':')
        cfg.workspace_mount_path = base.replace(parts[0], parts[1])

    for llm in cfg.llms.values():
        if llm.embedding_base_url is None:
            llm.embedding_base_url = llm.base_url

    if cfg.sandbox.use_host_network and platform.system() == 'Darwin':
        logger.opendevin_logger.warning(
            'Please upgrade to Docker Desktop 4.29.0 or later to use host network mode on macOS. '
            'See https://github.com/docker/roadmap/issues/238#issuecomment-2044688144 for more information.'
        )

    # make sure cache dir exists
    if cfg.cache_dir:
        pathlib.Path(cfg.cache_dir).mkdir(parents=True, exist_ok=True)

    # Populate SandboxConfig.env with SANDBOX_ENV_ prefixed variables
    sandbox_env_vars = {
        k[12:]: v for k, v in os.environ.items() if k.startswith('SANDBOX_ENV_')
    }
    if sandbox_env_vars:
        # Ensure cfg.sandbox.env is a mutable dictionary
        if not isinstance(cfg.sandbox.env, dict):
            cfg.sandbox.env = {}  # type: ignore[unreachable]
        cfg.sandbox.env.update(sandbox_env_vars)


# Utility function for command line --group argument
def get_llm_config_arg(
    llm_config_arg: str, toml_file: str = 'config.toml'
) -> LLMConfig | None:
    """Get a group of llm settings from the config file.

    A group in config.toml can look like this:

    ```
    [llm.gpt-3.5-for-eval]
    model = 'gpt-3.5-turbo'
    api_key = '...'
    temperature = 0.5
    num_retries = 10
    ...
    ```

    The user-defined group name, like "gpt-3.5-for-eval", is the argument to this function. The function will load the LLMConfig object
    with the settings of this group, from the config file, and set it as the LLMConfig object for the app.

    Note that the group must be under "llm" group, or in other words, the group name must start with "llm.".

    Args:
        llm_config_arg: The group of llm settings to get from the config.toml file.

    Returns:
        LLMConfig: The LLMConfig object with the settings from the config file.
    """
    # keep only the name, just in case
    llm_config_arg = llm_config_arg.strip('[]')

    # truncate the prefix, just in case
    if llm_config_arg.startswith('llm.'):
        llm_config_arg = llm_config_arg[4:]

    logger.opendevin_logger.info(f'Loading llm config from {llm_config_arg}')

    # load the toml file
    try:
        with open(toml_file, 'r', encoding='utf-8') as toml_contents:
            toml_config = toml.load(toml_contents)
    except FileNotFoundError as e:
        logger.opendevin_logger.error(f'Config file not found: {e}')
        return None
    except toml.TomlDecodeError as e:
        logger.opendevin_logger.error(
            f'Cannot parse llm group from {llm_config_arg}. Exception: {e}'
        )
        return None

    # update the llm config with the specified section
    if 'llm' in toml_config and llm_config_arg in toml_config['llm']:
        return LLMConfig(**toml_config['llm'][llm_config_arg])
    logger.opendevin_logger.debug(f'Loading from toml failed for {llm_config_arg}')
    return None


# Command line arguments
def get_parser() -> argparse.ArgumentParser:
    """Get the parser for the command line arguments."""
    parser = argparse.ArgumentParser(description='Run an agent with a specific task')
    parser.add_argument(
        '-d',
        '--directory',
        type=str,
        help='The working directory for the agent',
    )
    parser.add_argument(
        '-t', '--task', type=str, default='', help='The task for the agent to perform'
    )
    parser.add_argument(
        '-f',
        '--file',
        type=str,
        help='Path to a file containing the task. Overrides -t if both are provided.',
    )
    parser.add_argument(
        '-c',
        '--agent-cls',
        default=config.default_agent,
        type=str,
        help='Name of the default agent to use',
    )
    parser.add_argument(
        '-i',
        '--max-iterations',
        default=config.max_iterations,
        type=int,
        help='The maximum number of iterations to run the agent',
    )
    parser.add_argument(
        '-b',
        '--max-budget-per-task',
        default=config.max_budget_per_task,
        type=float,
        help='The maximum budget allowed per task, beyond which the agent will stop.',
    )
    # --eval configs are for evaluations only
    parser.add_argument(
        '--eval-output-dir',
        default='evaluation/evaluation_outputs/outputs',
        type=str,
        help='The directory to save evaluation output',
    )
    parser.add_argument(
        '--eval-n-limit',
        default=None,
        type=int,
        help='The number of instances to evaluate',
    )
    parser.add_argument(
        '--eval-num-workers',
        default=4,
        type=int,
        help='The number of workers to use for evaluation',
    )
    parser.add_argument(
        '--eval-note',
        default=None,
        type=str,
        help='The note to add to the evaluation directory',
    )
    parser.add_argument(
        '-l',
        '--llm-config',
        default=None,
        type=str,
        help='Replace default LLM ([llm] section in config.toml) config with the specified LLM config, e.g. "llama3" for [llm.llama3] section in config.toml',
    )
    return parser


def parse_arguments() -> argparse.Namespace:
    """Parse the command line arguments."""
    parser = get_parser()
    parsed_args, _ = parser.parse_known_args()
    if parsed_args.directory:
        config.workspace_base = os.path.abspath(parsed_args.directory)
        print(f'Setting workspace base to {config.workspace_base}')
    return parsed_args


def load_app_config(set_logging_levels: bool = True) -> AppConfig:
    """Load the configuration from the config.toml file and environment variables.

    Args:
        set_logger_levels: Whether to set the global variables for logging levels.
    """
    config = AppConfig()
    load_from_toml(config)
    load_from_env(config, os.environ)
    finalize_config(config)
    if set_logging_levels:
        logger.DEBUG = config.debug
        logger.DISABLE_COLOR_PRINTING = config.disable_color
    return config


config = load_app_config()<|MERGE_RESOLUTION|>--- conflicted
+++ resolved
@@ -49,11 +49,8 @@
         input_cost_per_token: The cost per input token. This will available in logs for the user to check.
         output_cost_per_token: The cost per output token. This will available in logs for the user to check.
         ollama_base_url: The base URL for the OLLAMA API.
-<<<<<<< HEAD
         stop_requested_callback: a callback for the frontend, default None.
-=======
         drop_params: Drop any unmapped (unsupported) params without causing an exception.
->>>>>>> d50a8447
     """
 
     model: str = 'gpt-4o'
@@ -80,11 +77,8 @@
     input_cost_per_token: float | None = None
     output_cost_per_token: float | None = None
     ollama_base_url: str | None = None
-<<<<<<< HEAD
     stop_requested_callback: Callable | None = None
-=======
     drop_params: bool | None = None
->>>>>>> d50a8447
 
     def defaults_to_dict(self) -> dict:
         """Serialize fields to a dict for the frontend, including type hints, defaults, and whether it's optional."""
