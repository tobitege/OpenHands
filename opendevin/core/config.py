--- conflicted
+++ resolved
@@ -442,15 +442,8 @@
     try:
         with open(toml_file, 'r', encoding='utf-8') as toml_contents:
             toml_config = toml.load(toml_contents)
-<<<<<<< HEAD
-    except UnicodeDecodeError:
-        # Fallback to system default encoding if UTF-8 fails
-        with open(toml_file, 'r') as toml_contents:
-            toml_config = toml.load(toml_contents)
-=======
     except FileNotFoundError:
         return
->>>>>>> 2533efab
     except toml.TomlDecodeError as e:
         logger.opendevin_logger.warning(
             f'Cannot parse config from toml, toml values have not been applied.\nError: {e}',
