import asyncio
import atexit
import copy
import json
import os
from abc import abstractmethod
from typing import Any, Optional

from opendevin.core.config import AppConfig, SandboxConfig
from opendevin.core.logger import opendevin_logger as logger
from opendevin.events import EventStream, EventStreamSubscriber
from opendevin.events.action import (
    Action,
    ActionConfirmationStatus,
    BrowseInteractiveAction,
    BrowseURLAction,
    CmdRunAction,
    FileReadAction,
    FileWriteAction,
    IPythonRunCellAction,
)
from opendevin.events.event import Event
from opendevin.events.observation import (
    CmdOutputObservation,
    ErrorObservation,
    NullObservation,
    Observation,
    RejectObservation,
)
from opendevin.events.serialization.action import ACTION_TYPE_TO_CLASS
from opendevin.runtime.plugins import PluginRequirement
from opendevin.runtime.tools import RuntimeTool
from opendevin.runtime.utils.async_utils import async_to_sync
from opendevin.storage import FileStore


def _default_env_vars(config: SandboxConfig) -> dict[str, str]:
    ret = {}
    for key in os.environ:
        if key.startswith('SANDBOX_ENV_'):
            sandbox_key = key.removeprefix('SANDBOX_ENV_')
            ret[sandbox_key] = os.environ[key]
    if config.enable_auto_lint:
        ret['ENABLE_AUTO_LINT'] = 'true'
    return ret


class Runtime:
    """The runtime is how the agent interacts with the external environment.
    This includes a bash sandbox, a browser, and filesystem interactions.

    sid is the session id, which is used to identify the current user session.
    """

    _instance = None
    _initialization_lock = asyncio.Lock()
    _initialized = False

    sid: str
    file_store: FileStore
    DEFAULT_ENV_VARS: dict[str, str]

    def __new__(cls, *args, **kwargs):
        if cls._instance is None:
            cls._instance = super().__new__(cls)
        return cls._instance

    def __init__(
        self,
        config: AppConfig,
        event_stream: EventStream,
        sid: str = 'default',
    ):
<<<<<<< HEAD
        if not hasattr(self, 'initialized'):
            self.sid = sid
            self.event_stream = event_stream
            self.event_stream.subscribe(EventStreamSubscriber.RUNTIME, self.on_event)
            self.sandbox_config = copy.deepcopy(sandbox_config)
            self.DEFAULT_ENV_VARS = _default_env_vars(self.sandbox_config)
            self.initialized = False
            atexit.register(self.close_sync)
=======
        self.sid = sid
        self.event_stream = event_stream
        self.event_stream.subscribe(EventStreamSubscriber.RUNTIME, self.on_event)
        self.config = copy.deepcopy(config)
        self.DEFAULT_ENV_VARS = _default_env_vars(config.sandbox)
        atexit.register(self.close_sync)
>>>>>>> c0adca1e

    async def ainit(self, env_vars: dict[str, str] | None = None) -> None:
        """
        Initialize the runtime (asynchronously).

        This method should be called after the runtime's constructor.
        """
        if self.DEFAULT_ENV_VARS:
            logger.debug(f'Adding default env vars: {self.DEFAULT_ENV_VARS}')
            await self.add_env_vars(self.DEFAULT_ENV_VARS)
        if env_vars is not None:
            logger.debug(f'Adding provided env vars: {env_vars}')
            await self.add_env_vars(env_vars)

    @async_to_sync
    def close(self):
        pass

    def close_sync(self) -> None:
        try:
            loop = asyncio.get_running_loop()
        except RuntimeError:
            # No running event loop, use asyncio.run()
            asyncio.run(self.close())
        else:
            # There is a running event loop, create a task
            if loop.is_running():
                loop.create_task(self.close())
            else:
                loop.run_until_complete(self.close())

    # ====================================================================
    # Methods we plan to deprecate when we move to new EventStreamRuntime
    # ====================================================================

    def init_sandbox_plugins(self, plugins: list[PluginRequirement]):
        # TODO: deprecate this method when we move to the new EventStreamRuntime
        raise NotImplementedError('This method is not implemented in the base class.')

    def init_runtime_tools(
        self,
        runtime_tools: list[RuntimeTool],
        runtime_tools_config: Optional[dict[RuntimeTool, Any]] = None,
        is_async: bool = True,
    ) -> None:
        # TODO: deprecate this method when we move to the new EventStreamRuntime
        raise NotImplementedError('This method is not implemented in the base class.')

    # ====================================================================

    async def add_env_vars(self, env_vars: dict[str, str]) -> None:
        cmd = ''
        for key, value in env_vars.items():
            # Note: json.dumps gives us nice escaping for free
            cmd += f'export {key}={json.dumps(value)}; '
        if not cmd:
            return
        cmd = cmd.strip()
        if cmd == '':
            return
        logger.debug(f'Adding env var: {cmd}')
        obs: Observation = await self.run(CmdRunAction(cmd))
        if not isinstance(obs, CmdOutputObservation) or obs.exit_code != 0:
            raise RuntimeError(
                f'Failed to add env vars [{env_vars}] to environment: {obs.content}'
            )

    async def on_event(self, event: Event) -> None:
        if isinstance(event, Action):
            observation = await self.run_action(event)
            observation._cause = event.id  # type: ignore[attr-defined]
            await self.event_stream.add_event(observation, event.source)  # type: ignore[arg-type]

    async def run_action(self, action: Action) -> Observation:
        """Run an action and return the resulting observation.
        If the action is not runnable in any runtime, a NullObservation is returned.
        If the action is not supported by the current runtime, an ErrorObservation is returned.
        """
        if not action.runnable:
            return NullObservation('')
        if (
            hasattr(action, 'is_confirmed')
            and action.is_confirmed == ActionConfirmationStatus.AWAITING_CONFIRMATION
        ):
            return NullObservation('')
        action_type = action.action  # type: ignore[attr-defined]
        if action_type not in ACTION_TYPE_TO_CLASS:
            return ErrorObservation(f'Action {action_type} does not exist.')
        if not hasattr(self, action_type):
            return ErrorObservation(
                f'Action {action_type} is not supported in the current runtime.'
            )
        if (
            hasattr(action, 'is_confirmed')
            and action.is_confirmed == ActionConfirmationStatus.REJECTED
        ):
            return RejectObservation(
                'Action has been rejected by the user! Waiting for further user input.'
            )
        observation = await getattr(self, action_type)(action)
        observation._parent = action.id  # type: ignore[attr-defined]
        return observation

    # ====================================================================
    # Implement these methods in the subclass
    # ====================================================================

    @abstractmethod
    async def run(self, action: CmdRunAction) -> Observation:
        pass

    @abstractmethod
    async def run_ipython(self, action: IPythonRunCellAction) -> Observation:
        pass

    @abstractmethod
    async def read(self, action: FileReadAction) -> Observation:
        pass

    @abstractmethod
    async def write(self, action: FileWriteAction) -> Observation:
        pass

    @abstractmethod
    async def browse(self, action: BrowseURLAction) -> Observation:
        pass

    @abstractmethod
    async def browse_interactive(self, action: BrowseInteractiveAction) -> Observation:
        pass<|MERGE_RESOLUTION|>--- conflicted
+++ resolved
@@ -71,23 +71,14 @@
         event_stream: EventStream,
         sid: str = 'default',
     ):
-<<<<<<< HEAD
         if not hasattr(self, 'initialized'):
             self.sid = sid
             self.event_stream = event_stream
             self.event_stream.subscribe(EventStreamSubscriber.RUNTIME, self.on_event)
-            self.sandbox_config = copy.deepcopy(sandbox_config)
-            self.DEFAULT_ENV_VARS = _default_env_vars(self.sandbox_config)
+            self.config = copy.deepcopy(config)
+            self.DEFAULT_ENV_VARS = _default_env_vars(config.sandbox)
             self.initialized = False
             atexit.register(self.close_sync)
-=======
-        self.sid = sid
-        self.event_stream = event_stream
-        self.event_stream.subscribe(EventStreamSubscriber.RUNTIME, self.on_event)
-        self.config = copy.deepcopy(config)
-        self.DEFAULT_ENV_VARS = _default_env_vars(config.sandbox)
-        atexit.register(self.close_sync)
->>>>>>> c0adca1e
 
     async def ainit(self, env_vars: dict[str, str] | None = None) -> None:
         """
