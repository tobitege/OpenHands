--- conflicted
+++ resolved
@@ -1,161 +1,8 @@
-def split_bash_commands(commands):
-    # States
-    NORMAL = 0
-    IN_SINGLE_QUOTE = 1
-    IN_DOUBLE_QUOTE = 2
-    IN_HEREDOC = 3
+import bashlex
 
-    state = NORMAL
-    heredoc_trigger = None
-    result = []
-    current_command: list[str] = []
+from opendevin.core.logger import opendevin_logger as logger
 
-    i = 0
-    while i < len(commands):
-        char = commands[i]
 
-        if state == NORMAL:
-            if char == "'":
-                state = IN_SINGLE_QUOTE
-            elif char == '"':
-                state = IN_DOUBLE_QUOTE
-            elif char == '\\':
-                # Check if this is escaping a newline
-                if i + 1 < len(commands) and commands[i + 1] == '\n':
-                    current_command.append(char)  # Append the backslash
-                    current_command.append(commands[i + 1])  # Append the newline
-                    i += 1  # Skip the newline
-                    # Preserve indentation after backslash-newline
-                    j = i + 1
-                    num_spaces = 0
-                    while (
-                        j < len(commands)
-                        and commands[j].isspace()
-                        and commands[j] != '\n'
-                    ):
-                        num_spaces += 1
-                        j += 1
-                    # Append the exact whitespace
-                    current_command.append(commands[j - 1 - num_spaces : j])
-                    current_command.append(commands[j:].split('\n', 1)[0].lstrip())
-                    i = j + len(commands[j:].split('\n', 1)[0])
-                elif i + 1 < len(commands) and commands[i + 1] == '-':
-                    # If backslash is escaping a '-', skip the backslash
-                    i += 1  # Skip the backslash and append the '-'
-                    current_command.append(commands[i])
-                else:
-                    # If backslash is escaping another character, append the backslash and the escaped character
-                    current_command.append(commands[i : i + 2])
-                    i += 1
-            elif char == '\n':
-                if not heredoc_trigger:
-                    if current_command and current_command[-1] == '\\':
-                        # Remove the backslash and continue the command
-                        current_command.pop()
-                        # Preserve indentation after backslash-newline
-                        j = i + 1
-                        while (
-                            j < len(commands)
-                            and commands[j].isspace()
-                            and commands[j] != '\n'
-                        ):
-                            if commands[j] == '\\':
-                                break
-                            current_command.append(commands[j])
-                            j += 1
-                        i = j - 1  # Adjust i to the last space character
-
-                    elif current_command and any(
-                        c in current_command for c in ['&&', '||', '|', '&']
-                    ):
-                        # If the current command contains a control operator,
-                        # continue to the next line
-                        current_command.append(char)
-
-                    elif current_command:
-                        # Check if the next line is a comment
-                        next_non_space = commands[i + 1 :].lstrip()
-                        if next_non_space.startswith('#'):
-                            current_command.append('\n')
-                            current_command.append(next_non_space.split('\n', 1)[0])
-                            i += len(next_non_space.split('\n', 1)[0])
-                        else:
-                            # Remove trailing whitespace
-                            while current_command and current_command[-1].isspace():
-                                current_command.pop()
-                            result.append(''.join(current_command))
-                            current_command = []
-                    else:
-                        # Handle empty lines between commands
-                        j = i + 1
-                        while (
-                            j < len(commands)
-                            and commands[j].isspace()
-                            and commands[j] != '\n'
-                        ):
-                            j += 1
-                        if j < len(commands) and commands[j] == '\n':
-                            # Empty line, skip it
-                            i = j
-                        else:
-                            result.append(''.join(current_command).strip())
-                            current_command = []
-            elif char == '<' and commands[i : i + 2] == '<<':
-                # Detect heredoc
-                state = IN_HEREDOC
-                i += 2  # Skip '<<'
-                while commands[i] == ' ':
-                    i += 1
-                start = i
-                while commands[i] not in [' ', '\n']:
-                    i += 1
-                heredoc_trigger = commands[start:i]
-                current_command.append(commands[start - 2 : i])  # Include '<<'
-                continue  # Skip incrementing i at the end of the loop
-            current_command.append(char)
-
-        elif state == IN_SINGLE_QUOTE:
-            current_command.append(char)
-            if char == "'" and commands[i - 1] != '\\':
-                state = NORMAL
-
-        elif state == IN_DOUBLE_QUOTE:
-            current_command.append(char)
-            if char == '"' and commands[i - 1] != '\\':
-                state = NORMAL
-
-        elif state == IN_HEREDOC:
-            current_command.append(char)
-            if (
-                char == '\n'
-                and heredoc_trigger
-                and commands[i + 1 : i + 1 + len(heredoc_trigger) + 1]
-                == heredoc_trigger + '\n'
-            ):
-                # Check if the next line starts with the heredoc trigger followed by a newline
-                i += (
-                    len(heredoc_trigger) + 1
-                )  # Move past the heredoc trigger and newline
-                current_command.append(
-                    heredoc_trigger + '\n'
-                )  # Include the heredoc trigger and newline
-                result.append(''.join(current_command).strip())
-                current_command = []
-                heredoc_trigger = None
-                state = NORMAL
-                continue
-
-        i += 1
-
-    # Add the last command if any
-    if current_command:
-        result.append(''.join(current_command))
-
-    # Remove any empty strings and strip leading/trailing whitespace
-    result = [cmd.strip() for cmd in result if cmd.strip()]
-
-<<<<<<< HEAD
-=======
 def split_bash_commands(commands):
     try:
         parsed = bashlex.parse(commands)
@@ -202,5 +49,4 @@
         if remaining:
             result.append(remaining)
             logger.debug(f'BASH PARSING result.append(remaining): {result[-1]}')
->>>>>>> bd68249f
     return result