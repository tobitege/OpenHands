--- conflicted
+++ resolved
@@ -40,11 +40,8 @@
 grep-ast = "0.3.3"
 tree-sitter = "0.21.3"
 bashlex = "^0.18"
-<<<<<<< HEAD
 aiodocker = "*"
-=======
 pyjwt = "^2.9.0"
->>>>>>> 105f0ffe
 
 [tool.poetry.group.llama-index.dependencies]
 llama-index = "*"
