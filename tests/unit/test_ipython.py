import pathlib
import tempfile
from unittest.mock import AsyncMock, MagicMock, call, patch

import pytest

from opendevin.core.config import SandboxConfig
from opendevin.events.action import IPythonRunCellAction
from opendevin.events.observation import IPythonRunCellObservation
from opendevin.runtime.docker.ssh_box import DockerSSHBox
from opendevin.runtime.plugins import JupyterRequirement
from opendevin.runtime.server.runtime import ServerRuntime


@pytest.fixture
def temp_dir(monkeypatch):
    # get a temporary directory
    with tempfile.TemporaryDirectory() as temp_dir:
        pathlib.Path().mkdir(parents=True, exist_ok=True)
        yield temp_dir


@pytest.mark.asyncio
async def test_run_python_backticks(temp_dir):
    # Create a mock event_stream
    mock_event_stream = AsyncMock()

    test_code = "print('Hello, `World`!\n')"
    expected_output = 'Hello, `World`!\n'

    # Mock the asynchronous sandbox execute method
    mock_sandbox_execute_async = AsyncMock()

    # we are only mocking a single command!
    mock_sandbox_execute_async.side_effect = [
        (0, ''),  # Write command
        (0, expected_output),  # Execute command
    ]

    # Create a mock sandbox
    mock_sandbox = AsyncMock()
    mock_sandbox.execute_async = mock_sandbox_execute_async
    mock_sandbox.get_working_directory = MagicMock(return_value=temp_dir)

    # Set up the patches for the runtime and sandbox
    with patch.object(config, 'workspace_base', new=temp_dir), patch.object(
        config, 'workspace_mount_path', new=temp_dir
    ), patch.object(config, 'run_as_devin', new='true'), patch.object(
        config.sandbox, 'box_type', new='ssh'
    ), patch(
        'opendevin.runtime.docker.ssh_box.DockerSSHBox.execute_async',
        new=mock_sandbox_execute_async,
    ), patch('opendevin.runtime.server.runtime.ServerRuntime.ainit', new=AsyncMock()):
        # Initialize the runtime with the mock event_stream
        runtime = ServerRuntime(
            sandbox_config=SandboxConfig(box_type='ssh', persist_sandbox=False),
            event_stream=mock_event_stream,
        )
        await runtime.ainit()

        runtime._initialization_event.set()

        # Define the test action with a simple IPython command
        action = IPythonRunCellAction(code=test_code)
        observation = await runtime.run_ipython(action)

        assert isinstance(observation, IPythonRunCellObservation)
        assert observation.content == expected_output
        assert observation.code == test_code

        # Assert that the execute method was called with the correct commands
        expected_write_command = (
            "cat > /tmp/opendevin_jupyter_temp.py <<'EOL'\n" f'{test_code}\n' 'EOL'
        )
        expected_execute_command = 'cat /tmp/opendevin_jupyter_temp.py | execute_cli'
        mock_sandbox_execute_async.assert_has_calls(
            [
                call(expected_write_command),
                call(expected_execute_command),
            ]
        )


<<<<<<< HEAD
@pytest.mark.asyncio
async def test_sandbox_jupyter_plugin_backticks(temp_dir):
    # get a temporary directory
    with patch.object(config, 'workspace_base', new=temp_dir), patch.object(
        config, 'workspace_mount_path', new=temp_dir
    ), patch.object(config, 'run_as_devin', new='true'), patch.object(
        config.sandbox, 'box_type', new='ssh'
    ):
        box = DockerSSHBox(
            config=config.sandbox,
            persist_sandbox=config.persist_sandbox,
            workspace_mount_path=config.workspace_mount_path,
            sandbox_workspace_dir=config.workspace_mount_path_in_sandbox,
            cache_dir=config.cache_dir,
            run_as_devin=config.run_as_devin,
            ssh_hostname=config.ssh_hostname,
            ssh_password=config.ssh_password,
            ssh_port=config.ssh_port,
        )
        await box.initialize()
        await box._init_plugins_async([JupyterRequirement])
        test_code = "print('Hello, `World`!')"
        expected_write_command = (
            "cat > /tmp/opendevin_jupyter_temp.py <<'EOL'\n" f'{test_code}\n' 'EOL'
        )
        expected_execute_command = 'cat /tmp/opendevin_jupyter_temp.py | execute_cli'
        exit_code, output = await box.execute_async(expected_write_command)
        exit_code, output = await box.execute_async(expected_execute_command)
        print(output)
        assert exit_code == 0, 'The exit code should be 0 for ' + box.__class__.__name__
        assert output.strip() == 'Hello, `World`!', (
            'The output should be the same as the input for ' + box.__class__.__name__
        )
        box.close()
=======

def test_sandbox_jupyter_plugin_backticks(temp_dir):
    box = DockerSSHBox(
        config=SandboxConfig(),
        persist_sandbox=False,
        workspace_mount_path=temp_dir,
        sandbox_workspace_dir='/workspace',
        cache_dir='/tmp/cache',
        run_as_devin=True,
    )
    box.init_plugins([JupyterRequirement])
    test_code = "print('Hello, `World`!')"
    expected_write_command = (
        "cat > /tmp/opendevin_jupyter_temp.py <<'EOL'\n" f'{test_code}\n' 'EOL'
    )
    expected_execute_command = 'cat /tmp/opendevin_jupyter_temp.py | execute_cli'
    exit_code, output = box.execute(expected_write_command)
    exit_code, output = box.execute(expected_execute_command)
    print(output)
    assert exit_code == 0, 'The exit code should be 0 for ' + box.__class__.__name__
    assert output.strip() == 'Hello, `World`!', (
        'The output should be the same as the input for ' + box.__class__.__name__
    )
    box.close()
>>>>>>> a61ac5a2
<|MERGE_RESOLUTION|>--- conflicted
+++ resolved
@@ -1,15 +1,11 @@
 import pathlib
 import tempfile
-from unittest.mock import AsyncMock, MagicMock, call, patch
 
 import pytest
 
 from opendevin.core.config import SandboxConfig
-from opendevin.events.action import IPythonRunCellAction
-from opendevin.events.observation import IPythonRunCellObservation
 from opendevin.runtime.docker.ssh_box import DockerSSHBox
 from opendevin.runtime.plugins import JupyterRequirement
-from opendevin.runtime.server.runtime import ServerRuntime
 
 
 @pytest.fixture
@@ -21,104 +17,7 @@
 
 
 @pytest.mark.asyncio
-async def test_run_python_backticks(temp_dir):
-    # Create a mock event_stream
-    mock_event_stream = AsyncMock()
-
-    test_code = "print('Hello, `World`!\n')"
-    expected_output = 'Hello, `World`!\n'
-
-    # Mock the asynchronous sandbox execute method
-    mock_sandbox_execute_async = AsyncMock()
-
-    # we are only mocking a single command!
-    mock_sandbox_execute_async.side_effect = [
-        (0, ''),  # Write command
-        (0, expected_output),  # Execute command
-    ]
-
-    # Create a mock sandbox
-    mock_sandbox = AsyncMock()
-    mock_sandbox.execute_async = mock_sandbox_execute_async
-    mock_sandbox.get_working_directory = MagicMock(return_value=temp_dir)
-
-    # Set up the patches for the runtime and sandbox
-    with patch.object(config, 'workspace_base', new=temp_dir), patch.object(
-        config, 'workspace_mount_path', new=temp_dir
-    ), patch.object(config, 'run_as_devin', new='true'), patch.object(
-        config.sandbox, 'box_type', new='ssh'
-    ), patch(
-        'opendevin.runtime.docker.ssh_box.DockerSSHBox.execute_async',
-        new=mock_sandbox_execute_async,
-    ), patch('opendevin.runtime.server.runtime.ServerRuntime.ainit', new=AsyncMock()):
-        # Initialize the runtime with the mock event_stream
-        runtime = ServerRuntime(
-            sandbox_config=SandboxConfig(box_type='ssh', persist_sandbox=False),
-            event_stream=mock_event_stream,
-        )
-        await runtime.ainit()
-
-        runtime._initialization_event.set()
-
-        # Define the test action with a simple IPython command
-        action = IPythonRunCellAction(code=test_code)
-        observation = await runtime.run_ipython(action)
-
-        assert isinstance(observation, IPythonRunCellObservation)
-        assert observation.content == expected_output
-        assert observation.code == test_code
-
-        # Assert that the execute method was called with the correct commands
-        expected_write_command = (
-            "cat > /tmp/opendevin_jupyter_temp.py <<'EOL'\n" f'{test_code}\n' 'EOL'
-        )
-        expected_execute_command = 'cat /tmp/opendevin_jupyter_temp.py | execute_cli'
-        mock_sandbox_execute_async.assert_has_calls(
-            [
-                call(expected_write_command),
-                call(expected_execute_command),
-            ]
-        )
-
-
-<<<<<<< HEAD
-@pytest.mark.asyncio
 async def test_sandbox_jupyter_plugin_backticks(temp_dir):
-    # get a temporary directory
-    with patch.object(config, 'workspace_base', new=temp_dir), patch.object(
-        config, 'workspace_mount_path', new=temp_dir
-    ), patch.object(config, 'run_as_devin', new='true'), patch.object(
-        config.sandbox, 'box_type', new='ssh'
-    ):
-        box = DockerSSHBox(
-            config=config.sandbox,
-            persist_sandbox=config.persist_sandbox,
-            workspace_mount_path=config.workspace_mount_path,
-            sandbox_workspace_dir=config.workspace_mount_path_in_sandbox,
-            cache_dir=config.cache_dir,
-            run_as_devin=config.run_as_devin,
-            ssh_hostname=config.ssh_hostname,
-            ssh_password=config.ssh_password,
-            ssh_port=config.ssh_port,
-        )
-        await box.initialize()
-        await box._init_plugins_async([JupyterRequirement])
-        test_code = "print('Hello, `World`!')"
-        expected_write_command = (
-            "cat > /tmp/opendevin_jupyter_temp.py <<'EOL'\n" f'{test_code}\n' 'EOL'
-        )
-        expected_execute_command = 'cat /tmp/opendevin_jupyter_temp.py | execute_cli'
-        exit_code, output = await box.execute_async(expected_write_command)
-        exit_code, output = await box.execute_async(expected_execute_command)
-        print(output)
-        assert exit_code == 0, 'The exit code should be 0 for ' + box.__class__.__name__
-        assert output.strip() == 'Hello, `World`!', (
-            'The output should be the same as the input for ' + box.__class__.__name__
-        )
-        box.close()
-=======
-
-def test_sandbox_jupyter_plugin_backticks(temp_dir):
     box = DockerSSHBox(
         config=SandboxConfig(),
         persist_sandbox=False,
@@ -127,18 +26,18 @@
         cache_dir='/tmp/cache',
         run_as_devin=True,
     )
-    box.init_plugins([JupyterRequirement])
+    await box.initialize()
+    await box._init_plugins_async([JupyterRequirement])
     test_code = "print('Hello, `World`!')"
     expected_write_command = (
         "cat > /tmp/opendevin_jupyter_temp.py <<'EOL'\n" f'{test_code}\n' 'EOL'
     )
     expected_execute_command = 'cat /tmp/opendevin_jupyter_temp.py | execute_cli'
-    exit_code, output = box.execute(expected_write_command)
-    exit_code, output = box.execute(expected_execute_command)
+    exit_code, output = await box.execute_async(expected_write_command)
+    exit_code, output = await box.execute_async(expected_execute_command)
     print(output)
     assert exit_code == 0, 'The exit code should be 0 for ' + box.__class__.__name__
     assert output.strip() == 'Hello, `World`!', (
         'The output should be the same as the input for ' + box.__class__.__name__
     )
-    box.close()
->>>>>>> a61ac5a2
+    await box.close()