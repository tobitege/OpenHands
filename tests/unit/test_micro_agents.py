import json
import os
from unittest.mock import AsyncMock

import pytest
import yaml

from agenthub.micro.registry import all_microagents
from opendevin.controller.agent import Agent
from opendevin.controller.state.state import State
from opendevin.events import EventSource
from opendevin.events.action import AgentFinishAction, MessageAction
from opendevin.events.stream import EventStream
from opendevin.memory.history import ShortTermHistory


@pytest.fixture
def event_stream():
    event_stream = EventStream('asdf')
    yield event_stream

    # clear after each test
    event_stream.clear()


@pytest.fixture(scope='session')
def event_loop():
    import asyncio

    loop = asyncio.get_event_loop_policy().new_event_loop()
    yield loop
    loop.close()


def test_all_agents_are_loaded():
    assert all_microagents is not None
    assert len(all_microagents) > 1

    base = os.path.join('agenthub', 'micro')
    full_path = os.path.dirname(__file__) + '/../../' + base
    agent_names = set()
    for root, _, files in os.walk(full_path):
        for file in files:
            if file == 'agent.yaml':
                file_path = os.path.join(root, file)
                with open(file_path, 'r') as yaml_file:
                    data = yaml.safe_load(yaml_file)
                    agent_names.add(data['name'])
    assert agent_names == set(all_microagents.keys())


<<<<<<< HEAD
@pytest.mark.asyncio
async def test_coder_agent_with_summary(event_stream: EventStream):
    """
    Coder agent should render code summary as part of prompt
    """
    mock_llm = AsyncMock()
=======
def test_coder_agent_with_summary(event_stream: EventStream):
    """Coder agent should render code summary as part of prompt"""
    mock_llm = MagicMock()
>>>>>>> f45a2ff0
    content = json.dumps({'action': 'finish', 'args': {}})
    # Update this line to return the content directly
    mock_llm.async_completion.return_value = {
        'choices': [{'message': {'content': content}}]
    }

    coder_agent = Agent.get_cls('CoderAgent')(llm=mock_llm)
    assert coder_agent is not None

    task = 'This is a dummy task'
    history = ShortTermHistory()
    history.set_event_stream(event_stream)
    await event_stream.add_event(MessageAction(content=task), EventSource.USER)

    summary = 'This is a dummy summary about this repo'
    state = State(history=history, inputs={'summary': summary})
    action = await coder_agent.step(state)

    mock_llm.async_completion.assert_called_once()
    _, kwargs = mock_llm.async_completion.call_args
    prompt = kwargs['messages'][0]['content']
    assert task in prompt
    assert "Here's a summary of the codebase, as it relates to this task" in prompt

    # Verify that the action is as expected
    assert isinstance(action, AgentFinishAction)
    assert action.action == 'finish'
    assert action.outputs == {}  # Assuming 'args' corresponds to 'outputs'

<<<<<<< HEAD

@pytest.mark.asyncio
async def test_coder_agent_without_summary(event_stream: EventStream):
    """
    When there's no codebase_summary available, there shouldn't be any prompt
=======
def test_coder_agent_without_summary(event_stream: EventStream):
    """When there's no codebase_summary available, there shouldn't be any prompt
>>>>>>> f45a2ff0
    about 'code summary'
    """
    mock_llm = AsyncMock()
    content = json.dumps({'action': 'finish', 'args': {}})
    mock_llm.async_completion.return_value = {
        'choices': [{'message': {'content': content}}]
    }

    coder_agent = Agent.get_cls('CoderAgent')(llm=mock_llm)
    assert coder_agent is not None

    task = 'This is a dummy task'
    history = ShortTermHistory()
    history.set_event_stream(event_stream)
    await event_stream.add_event(MessageAction(content=task), EventSource.USER)

    # set state without codebase summary
    state = State(history=history)
    action = await coder_agent.step(state)

    mock_llm.async_completion.assert_called_once()
    _, kwargs = mock_llm.async_completion.call_args
    prompt = kwargs['messages'][0]['content']
    assert task in prompt
    assert "Here's a summary of the codebase, as it relates to this task" not in prompt

    # Verify that the action is as expected
    assert isinstance(action, AgentFinishAction)
    assert action.action == 'finish'  # Check the action attribute
    assert action.outputs == {}  # Assuming 'args' corresponds to 'outputs'<|MERGE_RESOLUTION|>--- conflicted
+++ resolved
@@ -49,18 +49,10 @@
     assert agent_names == set(all_microagents.keys())
 
 
-<<<<<<< HEAD
 @pytest.mark.asyncio
 async def test_coder_agent_with_summary(event_stream: EventStream):
-    """
-    Coder agent should render code summary as part of prompt
-    """
+    """Coder agent should render code summary as part of prompt"""
     mock_llm = AsyncMock()
-=======
-def test_coder_agent_with_summary(event_stream: EventStream):
-    """Coder agent should render code summary as part of prompt"""
-    mock_llm = MagicMock()
->>>>>>> f45a2ff0
     content = json.dumps({'action': 'finish', 'args': {}})
     # Update this line to return the content directly
     mock_llm.async_completion.return_value = {
@@ -90,16 +82,10 @@
     assert action.action == 'finish'
     assert action.outputs == {}  # Assuming 'args' corresponds to 'outputs'
 
-<<<<<<< HEAD
 
 @pytest.mark.asyncio
 async def test_coder_agent_without_summary(event_stream: EventStream):
-    """
-    When there's no codebase_summary available, there shouldn't be any prompt
-=======
-def test_coder_agent_without_summary(event_stream: EventStream):
     """When there's no codebase_summary available, there shouldn't be any prompt
->>>>>>> f45a2ff0
     about 'code summary'
     """
     mock_llm = AsyncMock()
